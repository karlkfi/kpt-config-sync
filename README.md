--- conflicted
+++ resolved
@@ -1,8 +1,5 @@
 Kubernetes enterprise control prototype
 
 * TODO: add TODO section.
-<<<<<<< HEAD
 * TODO: add documentation.
-=======
 * TODO: Set up continuous integration.
->>>>>>> 0907a22e
